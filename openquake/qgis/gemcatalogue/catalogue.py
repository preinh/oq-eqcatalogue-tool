# -*- coding: utf-8 -*-
"""
/***************************************************************************
 EqCatalogue
                                 A QGIS plugin
 earthquake catalogue tool
                              -------------------
        begin                : 2013-02-20
        copyright            : (C) 2013 by GEM Foundation
        email                : devops@openquake.org
 ***************************************************************************/

# Copyright (c) 2010-2013, GEM Foundation.
#
# OpenQuake is free software: you can redistribute it and/or modify it
# under the terms of the GNU Affero General Public License as published
# by the Free Software Foundation, either version 3 of the License, or
# (at your option) any later version.
#
# OpenQuake is distributed in the hope that it will be useful,
# but WITHOUT ANY WARRANTY; without even the implied warranty of
# MERCHANTABILITY or FITNESS FOR A PARTICULAR PURPOSE. See the
# GNU General Public License for more details.
#
# You should have received a copy of the GNU Affero General Public License
# along with OpenQuake. If not, see <http://www.gnu.org/licenses/>.
"""

import uuid
import httplib
import tempfile
# Import the PyQt and QGIS libraries
from PyQt4.QtCore import *
from PyQt4.QtGui import *
from qgis.core import *
# Initialize Qt resources from file resources.py, used for side-effects
import resources_rc
# Import the code for the dialog
from openquake.qgis.gemcatalogue.dock import Dock
from openquake.qgis.gemcatalogue.importer_dialog import ImporterDialog

from eqcatalogue import CatalogueDatabase, filtering
from eqcatalogue.importers import V1, Iaspei, store_events
import os

FMT_MAP = {ImporterDialog.ISF_PATTERN: V1,
           ImporterDialog.IASPEI_PATTERN: Iaspei}

OQ_PLATFORM = "oq-platform-mn.gem.lan"


def to_year(value):
    return str(value.toPyDateTime().year)


class EqCatalogue:
    def __init__(self, iface):
        # Save reference to the QGIS interface
        self.iface = iface
        # initialize plugin directory
        self.plugin_dir = QFileInfo(
            QgsApplication.qgisUserDbFilePath()
        ).path() + "/python/plugins/eqcatalogue"
        # initialize locale
        localePath = ""
        locale = QSettings().value("locale/userLocale")[0:2]
        self.dockIsVisible = True

        if QFileInfo(self.plugin_dir).exists():
            localePath = (self.plugin_dir + "/i18n/eqcatalogue_" +
                          locale + ".qm")

        if QFileInfo(localePath).exists():
            self.translator = QTranslator()
            self.translator.load(localePath)

            if qVersion() > '4.3.3':
                QCoreApplication.installTranslator(self.translator)

        # Create the dialog (after translation) and keep reference
        self.dock = Dock(self.iface, gemcatalogue=self)
        self.catalogue_db = None
        self.data_dir = os.path.abspath(
            os.path.join(os.path.dirname(__file__), 'data'))

    def initGui(self):
        # Create action that will start plugin configuration
        self.show_catalogue_action = QAction(
            QIcon(":/plugins/eqcatalogue/icon.png"),
            u"Eqcatalogue Toggle Dock", self.iface.mainWindow())
        self.show_catalogue_action.setCheckable(True)
        self.show_catalogue_action.setChecked(self.dockIsVisible)

        self.import_action = QAction(
            QIcon(":/plugins/eqcatalogue/icon.png"),
            u"Import catalogue file in db", self.iface.mainWindow())

        self.get_exposure_action = QAction(
            QIcon(":/plugins/eqcatalogue/icon.png"),
            u"Get the exposure from the GEM platform", self.iface.mainWindow())

        # connect the action to the run method
        QObject.connect(self.dock, SIGNAL("visibilityChanged(bool)"),
                        self.update_toggle_status)
        QObject.connect(self.show_catalogue_action, SIGNAL("triggered()"),
                        self.toggle_dock)
        self.import_action.triggered.connect(self.show_import_dialog)
        self.get_exposure_action.triggered.connect(self.show_exposure)

        # Add toolbar button and menu item
        self.iface.addToolBarIcon(self.show_catalogue_action)
        self.iface.addPluginToMenu(u"&eqcatalogue", self.show_catalogue_action)
        self.iface.addPluginToMenu(u"&eqcatalogue", self.import_action)
        self.iface.addPluginToMenu(u"&eqcatalogue", self.get_exposure_action)

        self.iface.addDockWidget(Qt.RightDockWidgetArea, self.dock)

    def unload(self):
        # Remove the plugin menu item and icon
        self.iface.removeToolBarIcon(self.show_catalogue_action)
        self.iface.removePluginMenu(
            u"&eqcatalogue", self.show_catalogue_action)
        self.iface.removePluginMenu(u"&eqcatalogue", self.import_action)
        self.iface.removePluginMenu(u"&eqcatalogue", self.get_exposure_action)

    def toggle_dock(self):
        # show the dock
        self.dockIsVisible = not self.dockIsVisible
        self.dock.setVisible(self.dockIsVisible)

    def update_toggle_status(self, status):
        self.dockIsVisible = status
        self.show_catalogue_action.setChecked(status)

    def update_catalogue_db(self, db_filename):
        self.catalogue_db = CatalogueDatabase(filename=db_filename)
        agencies = list(self.catalogue_db.get_agencies())
        mscales = list(self.catalogue_db.get_measure_scales())
        self.dock.set_agencies(agencies)
        self.dock.set_magnitude_scales(mscales)

    def create_db(self, catalogue_filename, fmt, db_filename):
        cat_db = CatalogueDatabase(filename=db_filename)
        parser = FMT_MAP[fmt]
        with open(catalogue_filename, 'rb') as cat_file:
            store_events(parser, cat_file, cat_db)
        self.dock.update_selectDbComboBox(db_filename)
        return cat_db

    def show_import_dialog(self):
        self.import_dialog = ImporterDialog(self.iface)
        if self.import_dialog.exec_():
            self.create_db(self.import_dialog.import_file_path,
                           str(self.import_dialog.fmt),
                           self.import_dialog.save_file_path)

    def show_exposure(self):

        crsSrc = self.iface.mapCanvas().mapRenderer().destinationCrs()
        crsDest = QgsCoordinateReferenceSystem(4326)  # WGS 84 / UTM zone 33N
        xform = QgsCoordinateTransform(crsSrc, crsDest)

        extent = self.iface.mapCanvas().extent()
        extent = xform.transform(extent)
        lon_min, lon_max = extent.xMinimum(), extent.xMaximum()
        lat_min, lat_max = extent.yMinimum(), extent.yMaximum()

        # download data
        c = httplib.HTTPSConnection(OQ_PLATFORM)
        c.request("GET", '/exposure/population.json?lat1=%s&lng1=%s&'
                  'lat2=%s&lng2=%s&output_type=csv' %
                  (lat_min, lon_min, lat_max, lon_max))
        response = c.getresponse()
        assert response.status == 200, response.status

        # save csv on a temporary file
        fd, fname = tempfile.mkstemp(suffix='.csv')
        os.close(fd)
        # TODO: the server should give the size of the data
        with open(fname, 'w') as csv:
            while True:
                data = response.read(10000)
                if not data:
                    break
                csv.write(data)
        uri = 'file://%s?delimiter=%s&xField=%s&yField=%s&crs=epsg:4326&' \
            'skipLines=25&trimFields=yes' % (fname, ',', 'lat', 'lon')
        try:
            vlayer = QgsVectorLayer(uri, 'exposure_export', 'delimitedtext')
            QgsMapLayerRegistry.instance().addMapLayer(vlayer)
        finally:
            return  # os.remove(fname)

    def update_map(self, agencies_selected, mscales_selected, mag_range,
                   date_range):
        filter_agency = filtering.WithAgencies(
            [str(x) for x in agencies_selected])
        filter_mscales = filtering.WithMagnitudeScales(
            [str(x) for x in mscales_selected])
        filter_mvalues = filtering.C(magnitude__gt=mag_range.low_value,
                                     magnitude__lt=mag_range.high_value)
        filter_dvalues = filtering.C(time__between=date_range)

        results = filter_agency & filter_mscales & \
            filter_mvalues & filter_dvalues

        self.create_layer(results)

    def create_layer(self, data):
        dock = self.dock
        date_range = ':'.join([to_year(dock.date_range.lowValue()),
                               to_year(dock.date_range.highValue())])
        mag_range = ':'.join([str(dock.mag_range.lowValue()),
                              str(dock.mag_range.highValue())])
        agencies = ','.join(map(str, dock.agenciesComboBox.checkedItems()))
        mscales = ','.join(map(str, dock.mscalesComboBox.checkedItems()))

        display_name = 'Events-%s-%s-%s-%s' % (
            date_range, mag_range, mscales, agencies)

        uri = 'Point?crs=epsg:4326&index=yes&uuid=%s' % uuid.uuid4()
        vlayer = QgsVectorLayer(uri, display_name, 'memory')
        QgsMapLayerRegistry.instance().addMapLayer(vlayer)

        provider = vlayer.dataProvider()
        vlayer.startEditing()
        provider.addAttributes([
            QgsField('agency', QVariant.String),
            QgsField('event_name', QVariant.String),
            QgsField('event_measure', QVariant.String),
        ])
        features = []
        for i, row in enumerate(data):
            x, y = row.position_as_tuple()
            feat = QgsFeature()
            geom = QgsGeometry.fromPoint(QgsPoint(x, y))
            feat.setGeometry(geom)
<<<<<<< HEAD
            feat.setAttributes([str(row.agency),
                                row.event.name,
                                str(row)])
=======
            feat.setAttributes([QVariant(str(row.agency)),
                                QVariant(row.event_name),
                                QVariant(str(row))])
>>>>>>> 7f34c3ce
            features.append(feat)
        provider.addFeatures(features)
        vlayer.commitChanges()
        vlayer.updateExtents()
        self.iface.mapCanvas().setExtent(vlayer.extent())
        vlayer.triggerRepaint()

    def load_countries(self):
        display_name = 'World Countries'
        uri = os.path.join(self.data_dir, 'Countries.shp')
        vlayer = QgsVectorLayer(uri, display_name, 'ogr')
        QgsMapLayerRegistry.instance().addMapLayers([vlayer])<|MERGE_RESOLUTION|>--- conflicted
+++ resolved
@@ -235,15 +235,9 @@
             feat = QgsFeature()
             geom = QgsGeometry.fromPoint(QgsPoint(x, y))
             feat.setGeometry(geom)
-<<<<<<< HEAD
             feat.setAttributes([str(row.agency),
-                                row.event.name,
+                                row.event_name,
                                 str(row)])
-=======
-            feat.setAttributes([QVariant(str(row.agency)),
-                                QVariant(row.event_name),
-                                QVariant(str(row))])
->>>>>>> 7f34c3ce
             features.append(feat)
         provider.addFeatures(features)
         vlayer.commitChanges()
